use alloc::boxed::Box;
use core::marker::PhantomData;

use crate::colors::*;
use crate::default_font;
use crate::framebuffer;
use embedded_graphics::Drawable;
use embedded_graphics::draw_target::DrawTarget;
use embedded_graphics::geometry::{self, Dimensions};
use embedded_graphics::mono_font::{MonoFont, MonoTextStyleBuilder};
use embedded_graphics::pixelcolor::{PixelColor, Rgb888};
use embedded_graphics::text::Text;
#[cfg(feature = "simulator")]
use embedded_graphics_simulator::{OutputSettings, SimulatorDisplay, SimulatorEvent, Window};
use ratatui_core::backend::{Backend, ClearType};
use ratatui_core::layout;
use ratatui_core::style;

/// Embedded backend configuration.
pub struct EmbeddedBackendConfig<D, C>
where
    D: DrawTarget<Color = C>,
    C: PixelColor,
{
    /// Callback fired after each buffer flush.
    pub flush_callback: Box<dyn FnMut(&mut D)>,
    /// Regular font.
    pub font_regular: MonoFont<'static>,
    /// Bold font.
    pub font_bold: Option<MonoFont<'static>>,
    /// Italic font.
    pub font_italic: Option<MonoFont<'static>>,
}

impl<D, C> Default for EmbeddedBackendConfig<D, C>
where
    D: DrawTarget<Color = C>,
    C: PixelColor,
{
    fn default() -> Self {
        Self {
            flush_callback: Box::new(|_| {}),
            font_regular: default_font::regular,
            font_bold: None,
            font_italic: None,
        }
    }
}

/// Embedded backend for Ratatui.
///
/// # Examples
///
/// ```rust,no_run
/// use mousefood::prelude::*;
///
/// let backend = EmbeddedBackend::new(&mut display, EmbeddedBackendConfig::default());
/// let mut terminal = Terminal::new(backend).unwrap();
/// ```
pub struct EmbeddedBackend<'display, D, C>
where
    D: DrawTarget<Color = C> + 'display,
    C: PixelColor + 'display,
{
    #[cfg(not(feature = "simulator"))]
    display: &'display mut D,
    #[cfg(feature = "simulator")]
    display: &'display mut SimulatorDisplay<C>,
    display_type: PhantomData<D>,

    #[cfg(not(feature = "simulator"))]
    flush_callback: Box<dyn FnMut(&mut D)>,
    #[cfg(feature = "simulator")]
    flush_callback: Box<dyn FnMut(&mut SimulatorDisplay<C>)>,

    buffer: framebuffer::HeapBuffer<C>,

    font_regular: MonoFont<'static>,
    font_bold: Option<MonoFont<'static>>,
    font_italic: Option<MonoFont<'static>>,

    char_offset: geometry::Point,

    columns_rows: layout::Size,
    pixels: layout::Size,

    #[cfg(feature = "simulator")]
    simulator_window: Window,
}

impl<'display, D, C> EmbeddedBackend<'display, D, C>
where
    D: DrawTarget<Color = C> + Dimensions + 'static,
    C: PixelColor + Into<Rgb888> + From<Rgb888> + From<TermColor> + 'static,
{
    fn init(
        #[cfg(not(feature = "simulator"))] display: &'display mut D,
        #[cfg(feature = "simulator")] display: &'display mut SimulatorDisplay<C>,
        #[cfg(not(feature = "simulator"))] flush_callback: impl FnMut(&mut D) + 'static,
        #[cfg(feature = "simulator")] flush_callback: impl FnMut(&mut SimulatorDisplay<C>) + 'static,
        font_regular: MonoFont<'static>,
        font_bold: Option<MonoFont<'static>>,
        font_italic: Option<MonoFont<'static>>,
    ) -> EmbeddedBackend<'display, D, C> {
        let pixels = layout::Size {
            width: display.bounding_box().size.width as u16,
            height: display.bounding_box().size.height as u16,
        };
        Self {
            buffer: framebuffer::HeapBuffer::new(display.bounding_box()),
            display,
            display_type: PhantomData,
            flush_callback: Box::new(flush_callback),
            font_regular,
            font_bold,
            font_italic,
            char_offset: geometry::Point::new(0, font_regular.character_size.height as i32),
            columns_rows: layout::Size {
                height: pixels.height / font_regular.character_size.height as u16,
                width: pixels.width / font_regular.character_size.width as u16,
            },
            pixels,
            #[cfg(feature = "simulator")]
            simulator_window: Window::new(
                "mousefood emulator",
                &OutputSettings {
                    scale: 4,
                    max_fps: 30,
                    ..Default::default()
                },
            ),
        }
    }

    /// Creates a new `EmbeddedBackend` using default fonts.
    pub fn new(
        #[cfg(not(feature = "simulator"))] display: &'display mut D,
        #[cfg(feature = "simulator")] display: &'display mut SimulatorDisplay<C>,
        #[cfg(not(feature = "simulator"))] config: EmbeddedBackendConfig<D, C>,
        #[cfg(feature = "simulator")] config: EmbeddedBackendConfig<SimulatorDisplay<C>, C>,
    ) -> EmbeddedBackend<'display, D, C> {
        Self::init(
            display,
            config.flush_callback,
            config.font_regular,
            config.font_bold,
            config.font_italic,
        )
    }

    #[cfg(feature = "simulator")]
    fn update_simulation(&mut self) -> Result<()> {
        self.simulator_window.update(self.display);
        if self
            .simulator_window
            .events()
            .any(|e| e == SimulatorEvent::Quit)
        {
            return Err(crate::error::Error::SimulatorQuit);
        }
        Ok(())
    }
}

type Result<T, E = crate::error::Error> = core::result::Result<T, E>;

impl<D, C> Backend for EmbeddedBackend<'_, D, C>
where
    D: DrawTarget<Color = C> + 'static,
    C: PixelColor + Into<Rgb888> + From<Rgb888> + From<TermColor> + 'static,
{
    type Error = crate::error::Error;

    fn draw<'a, I>(&mut self, content: I) -> Result<()>
    where
        I: Iterator<Item = (u16, u16, &'a ratatui_core::buffer::Cell)>,
    {
        for (x, y, cell) in content {
            let position = geometry::Point::new(
                x as i32 * self.font_regular.character_size.width as i32,
                y as i32 * self.font_regular.character_size.height as i32,
            );

            let mut style_builder = MonoTextStyleBuilder::new()
                .font(&self.font_regular)
                .text_color(TermColor(cell.fg, TermColorType::Foreground).into())
                .background_color(TermColor(cell.bg, TermColorType::Background).into());

            for modifier in cell.modifier.iter() {
                style_builder = match modifier {
                    style::Modifier::BOLD => match &self.font_bold {
                        None => style_builder.font(&self.font_regular),
                        Some(font) => style_builder.font(font),
                    },
                    style::Modifier::DIM => style_builder, // TODO
                    style::Modifier::ITALIC => match &self.font_italic {
                        None => style_builder.font(&self.font_regular),
                        Some(font) => style_builder.font(font),
                    },
                    style::Modifier::UNDERLINED => style_builder.underline(),
                    style::Modifier::SLOW_BLINK => style_builder, // TODO
                    style::Modifier::RAPID_BLINK => style_builder, // TODO
                    style::Modifier::REVERSED => style_builder,   // TODO
                    style::Modifier::HIDDEN => style_builder,     // TODO
                    style::Modifier::CROSSED_OUT => style_builder.strikethrough(),
                    _ => style_builder,
                }
            }

            Text::new(
                cell.symbol(),
                position + self.char_offset,
                style_builder.build(),
            )
            .draw(&mut self.buffer)
<<<<<<< HEAD
            .map_err(|_| crate::error::Error::DrawError)?;
=======
            .map_err(|_| io::Error::other(DrawError))?;
>>>>>>> ffcfa59e
        }
        Ok(())
    }

    fn hide_cursor(&mut self) -> Result<()> {
        // TODO
        Ok(())
    }

    fn show_cursor(&mut self) -> Result<()> {
        // TODO
        Ok(())
    }

    fn get_cursor_position(&mut self) -> Result<layout::Position> {
        // TODO
        Ok(layout::Position::new(0, 0))
    }

    fn set_cursor_position<P: Into<layout::Position>>(
        &mut self,
        #[allow(unused_variables)] position: P,
    ) -> Result<()> {
        // TODO
        Ok(())
    }

    fn clear(&mut self) -> Result<()> {
        self.buffer
<<<<<<< HEAD
            .clear(TermColor(style::Color::Reset, TermColorType::Background).into())
            .map_err(|_| crate::error::Error::DrawError)
    }

    fn clear_region(&mut self, clear_type: ClearType) -> Result<()> {
        match clear_type {
            ClearType::All => self.clear(),
            ClearType::AfterCursor
            | ClearType::BeforeCursor
            | ClearType::CurrentLine
            | ClearType::UntilNewLine => Err(crate::error::Error::ClearTypeUnsupported(
                alloc::format!("{:?}", clear_type),
            )),
        }
=======
            .clear(TermColor(ratatui::style::Color::Reset, TermColorType::Background).into())
            .map_err(|_| io::Error::other(DrawError))
>>>>>>> ffcfa59e
    }

    fn size(&self) -> Result<layout::Size> {
        Ok(self.columns_rows)
    }

    fn window_size(&mut self) -> Result<ratatui_core::backend::WindowSize> {
        Ok(ratatui_core::backend::WindowSize {
            columns_rows: self.columns_rows,
            pixels: self.pixels,
        })
    }

    fn flush(&mut self) -> Result<()> {
        self.display
            .fill_contiguous(&self.display.bounding_box(), &self.buffer)
<<<<<<< HEAD
            .map_err(|_| crate::error::Error::DrawError)?;
=======
            .map_err(|_| io::Error::other(DrawError))?;
>>>>>>> ffcfa59e
        (self.flush_callback)(self.display);
        #[cfg(feature = "simulator")]
        self.update_simulation()?;
        Ok(())
    }
}<|MERGE_RESOLUTION|>--- conflicted
+++ resolved
@@ -213,11 +213,7 @@
                 style_builder.build(),
             )
             .draw(&mut self.buffer)
-<<<<<<< HEAD
             .map_err(|_| crate::error::Error::DrawError)?;
-=======
-            .map_err(|_| io::Error::other(DrawError))?;
->>>>>>> ffcfa59e
         }
         Ok(())
     }
@@ -247,7 +243,6 @@
 
     fn clear(&mut self) -> Result<()> {
         self.buffer
-<<<<<<< HEAD
             .clear(TermColor(style::Color::Reset, TermColorType::Background).into())
             .map_err(|_| crate::error::Error::DrawError)
     }
@@ -262,10 +257,6 @@
                 alloc::format!("{:?}", clear_type),
             )),
         }
-=======
-            .clear(TermColor(ratatui::style::Color::Reset, TermColorType::Background).into())
-            .map_err(|_| io::Error::other(DrawError))
->>>>>>> ffcfa59e
     }
 
     fn size(&self) -> Result<layout::Size> {
@@ -282,11 +273,7 @@
     fn flush(&mut self) -> Result<()> {
         self.display
             .fill_contiguous(&self.display.bounding_box(), &self.buffer)
-<<<<<<< HEAD
             .map_err(|_| crate::error::Error::DrawError)?;
-=======
-            .map_err(|_| io::Error::other(DrawError))?;
->>>>>>> ffcfa59e
         (self.flush_callback)(self.display);
         #[cfg(feature = "simulator")]
         self.update_simulation()?;

use crate::buffered_display::BufferedDisplay;
use crate::colors::*;
use crate::default_font;
use core::marker::PhantomData;
use embedded_graphics::Drawable;
use embedded_graphics::draw_target::DrawTarget;
use embedded_graphics::geometry::{self, Dimensions};
use embedded_graphics::mono_font::{MonoFont, MonoTextStyleBuilder};
use embedded_graphics::pixelcolor::{PixelColor, Rgb888};
use embedded_graphics::text::Text;
use ratatui_core::backend::{Backend, ClearType};
use ratatui_core::layout;
use ratatui_core::style;

/// Terminal alignment
#[derive(Clone, Copy)]
pub enum TerminalAlignment {
    /// Alignment with the start of the terminal: left or top.
    Start,
    /// Best effort alignment with the center of the terminal.
    Center,
    /// Alignment with the end of the terminal: right or bottom.
    End,
}

/// Embedded backend configuration.
pub struct EmbeddedBackendConfig {
    /// Regular font.
    pub font_regular: MonoFont<'static>,
    /// Bold font.
    pub font_bold: Option<MonoFont<'static>>,
    /// Italic font.
    pub font_italic: Option<MonoFont<'static>>,

    /// Determines how the view is vertically aligned when the display height
    /// is not an exact multiple of the font height.
    pub vertical_alignment: TerminalAlignment,

    /// Determines how the view is horizontally aligned when the display width
    /// is not an exact multiple of the font width.
    pub horizontal_alignment: TerminalAlignment,
}

impl Default for EmbeddedBackendConfig {
    fn default() -> Self {
        Self {
            font_regular: default_font::regular,
            font_bold: None,
            font_italic: None,
            vertical_alignment: TerminalAlignment::Start,
            horizontal_alignment: TerminalAlignment::Start,
        }
    }
}

/// Embedded backend for Ratatui.
///
/// # Examples
///
/// ```rust,no_run
/// use mousefood::prelude::*;
///
/// let backend = EmbeddedBackend::new(&mut display, EmbeddedBackendConfig::default());
/// let mut terminal = Terminal::new(backend).unwrap();
/// ```
pub struct EmbeddedBackend<'display, B, D, C>
where
    B: BufferedDisplay<D, C>,
    D: DrawTarget<Color = C> + 'display,
    C: PixelColor + From<TermColor> + 'display,
{
    display: &'display mut B,
    display_type: PhantomData<D>,
    font_regular: MonoFont<'static>,
    font_bold: Option<MonoFont<'static>>,
    font_italic: Option<MonoFont<'static>>,

    char_offset: geometry::Point,

    columns_rows: layout::Size,
    pixels: layout::Size,
}

impl<'display, B, D, C> EmbeddedBackend<'display, B, D, C>
where
    B: BufferedDisplay<D, C>,
    D: DrawTarget<Color = C> + Dimensions + 'static,
    C: PixelColor + Into<Rgb888> + From<Rgb888> + From<TermColor> + 'static,
{
    fn init(
        display: &'display mut B,
        font_regular: MonoFont<'static>,
        font_bold: Option<MonoFont<'static>>,
        font_italic: Option<MonoFont<'static>>,
<<<<<<< HEAD
    ) -> Result<EmbeddedBackend<'display, B, D, C>> {
=======
        vertical_alignment: TerminalAlignment,
        horizontal_alignment: TerminalAlignment,
    ) -> EmbeddedBackend<'display, D, C> {
>>>>>>> 66e0c072
        let pixels = layout::Size {
            width: display.draw_target().bounding_box().size.width as u16,
            height: display.draw_target().bounding_box().size.height as u16,
        };

<<<<<<< HEAD
        let mut backend = Self {
=======
        let extra_x = pixels.width % font_regular.character_size.width as u16;
        let extra_y = pixels.height % font_regular.character_size.height as u16;

        let off_x = match horizontal_alignment {
            TerminalAlignment::Start => 0,
            TerminalAlignment::Center => extra_x / 2, //best effort, might be 1/2 pixel off
            TerminalAlignment::End => extra_x,
        } as i32;
        let off_y = match vertical_alignment {
            TerminalAlignment::Start => 0,
            TerminalAlignment::Center => extra_y / 2, //best effort, might be 1/2 pixel off
            TerminalAlignment::End => extra_y,
        } as i32;

        let char_offset = geometry::Point::new(off_x, off_y);

        Self {
            buffer: framebuffer::HeapBuffer::new(display.bounding_box()),
>>>>>>> 66e0c072
            display,
            display_type: PhantomData,
            font_regular,
            font_bold,
            font_italic,
            char_offset,
            columns_rows: layout::Size {
                height: pixels.height / font_regular.character_size.height as u16,
                width: pixels.width / font_regular.character_size.width as u16,
            },
            pixels,
        };

        // Start with a clear display to have a coherent look on unbuffered and buffered display
        backend
            .clear()
            .map_err(|_| crate::error::Error::DrawError)?;

        Ok(backend)
    }

    /// Creates a new `EmbeddedBackend` using default fonts.
    pub fn new(
        display: &'display mut B,
        config: EmbeddedBackendConfig,
    ) -> Result<EmbeddedBackend<'display, B, D, C>> {
        Self::init(
            display,
            config.font_regular,
            config.font_bold,
            config.font_italic,
            config.vertical_alignment,
            config.horizontal_alignment,
        )
    }
}

type Result<T, E = crate::error::Error> = core::result::Result<T, E>;

impl<B, D, C> Backend for EmbeddedBackend<'_, B, D, C>
where
    B: BufferedDisplay<D, C>,
    D: DrawTarget<Color = C>,
    C: PixelColor + Into<Rgb888> + From<Rgb888> + From<TermColor>,
{
    type Error = crate::error::Error;

    fn draw<'a, I>(&mut self, content: I) -> Result<()>
    where
        I: Iterator<Item = (u16, u16, &'a ratatui_core::buffer::Cell)>,
    {
        for (x, y, cell) in content {
            let position = geometry::Point::new(
                x as i32 * self.font_regular.character_size.width as i32,
                y as i32 * self.font_regular.character_size.height as i32,
            );

            let mut style_builder = MonoTextStyleBuilder::new()
                .font(&self.font_regular)
                .text_color(TermColor(cell.fg, TermColorType::Foreground).into())
                .background_color(TermColor(cell.bg, TermColorType::Background).into());

            for modifier in cell.modifier.iter() {
                style_builder = match modifier {
                    style::Modifier::BOLD => match &self.font_bold {
                        None => style_builder.font(&self.font_regular),
                        Some(font) => style_builder.font(font),
                    },
                    style::Modifier::DIM => style_builder, // TODO
                    style::Modifier::ITALIC => match &self.font_italic {
                        None => style_builder.font(&self.font_regular),
                        Some(font) => style_builder.font(font),
                    },
                    style::Modifier::UNDERLINED => style_builder.underline(),
                    style::Modifier::SLOW_BLINK => style_builder, // TODO
                    style::Modifier::RAPID_BLINK => style_builder, // TODO
                    style::Modifier::REVERSED => style_builder,   // TODO
                    style::Modifier::HIDDEN => style_builder,     // TODO
                    style::Modifier::CROSSED_OUT => style_builder.strikethrough(),
                    _ => style_builder,
                }
            }

            if cell.underline_color != style::Color::Reset {
                style_builder = style_builder.underline_with_color(
                    TermColor(cell.underline_color, TermColorType::Foreground).into(),
                );
            }

            Text::with_baseline(
                cell.symbol(),
                position + self.char_offset,
                style_builder.build(),
                embedded_graphics::text::Baseline::Top,
            )
            .draw(self.display.draw_target())
            .map_err(|_| crate::error::Error::DrawError)?;
        }
        Ok(())
    }

    fn hide_cursor(&mut self) -> Result<()> {
        // TODO
        Ok(())
    }

    fn show_cursor(&mut self) -> Result<()> {
        // TODO
        Ok(())
    }

    fn get_cursor_position(&mut self) -> Result<layout::Position> {
        // TODO
        Ok(layout::Position::new(0, 0))
    }

    fn set_cursor_position<P: Into<layout::Position>>(
        &mut self,
        #[allow(unused_variables)] position: P,
    ) -> Result<()> {
        // TODO
        Ok(())
    }

    fn clear(&mut self) -> Result<()> {
        self.display
            .draw_target()
            .clear(crate::colors::TermColor::default().into())
            .map_err(|_| crate::error::Error::DrawError)
    }

    fn clear_region(&mut self, clear_type: ClearType) -> Result<()> {
        match clear_type {
            ClearType::All => self.clear(),
            ClearType::AfterCursor
            | ClearType::BeforeCursor
            | ClearType::CurrentLine
            | ClearType::UntilNewLine => Err(crate::error::Error::ClearTypeUnsupported(
                alloc::format!("{clear_type:?}"),
            )),
        }
    }

    fn size(&self) -> Result<layout::Size> {
        Ok(self.columns_rows)
    }

    fn window_size(&mut self) -> Result<ratatui_core::backend::WindowSize> {
        Ok(ratatui_core::backend::WindowSize {
            columns_rows: self.columns_rows,
            pixels: self.pixels,
        })
    }

    fn flush(&mut self) -> Result<()> {
        self.display.flush().map_err(crate::error::Error::Flush)
    }
}<|MERGE_RESOLUTION|>--- conflicted
+++ resolved
@@ -92,21 +92,14 @@
         font_regular: MonoFont<'static>,
         font_bold: Option<MonoFont<'static>>,
         font_italic: Option<MonoFont<'static>>,
-<<<<<<< HEAD
-    ) -> Result<EmbeddedBackend<'display, B, D, C>> {
-=======
         vertical_alignment: TerminalAlignment,
         horizontal_alignment: TerminalAlignment,
-    ) -> EmbeddedBackend<'display, D, C> {
->>>>>>> 66e0c072
+    ) -> Result<EmbeddedBackend<'display, B, D, C>> {
         let pixels = layout::Size {
             width: display.draw_target().bounding_box().size.width as u16,
             height: display.draw_target().bounding_box().size.height as u16,
         };
 
-<<<<<<< HEAD
-        let mut backend = Self {
-=======
         let extra_x = pixels.width % font_regular.character_size.width as u16;
         let extra_y = pixels.height % font_regular.character_size.height as u16;
 
@@ -123,9 +116,7 @@
 
         let char_offset = geometry::Point::new(off_x, off_y);
 
-        Self {
-            buffer: framebuffer::HeapBuffer::new(display.bounding_box()),
->>>>>>> 66e0c072
+        let mut backend = Self {
             display,
             display_type: PhantomData,
             font_regular,
